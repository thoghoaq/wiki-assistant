--- conflicted
+++ resolved
@@ -15,6 +15,7 @@
 - **LangChain**: As the framework for building the language model application.
 - **Google Gemini**: The core language model for understanding and generating responses.
 - **ChromaDB**: For creating and storing vector embeddings of the documents.
+- **PyInstaller**: To bundle the application into a standalone executable.
 
 ## Prerequisites
 
@@ -32,7 +33,6 @@
 Follow these steps to get the application running on your local machine.
 
 1.  **Clone the repository:**
-<<<<<<< HEAD
     -   Open a terminal (like PowerShell or Command Prompt on Windows).
     -   Run the following command to download the project files:
         ```bash
@@ -64,21 +64,6 @@
             source venv/bin/activate
             ```
     -   You'll know it's active when you see `(venv)` at the beginning of your terminal prompt.
-=======
-    ```bash
-    git clone https://github.com/thoghoaq/wiki-assistant.git
-    cd wiki-assistant
-    ```
-
-2.  **Create and activate a virtual environment:**
-    ```bash
-    # Create the environment
-    python -m venv venv
-
-    # Activate on Windows
-    .\venv\Scripts\Activate
-    ```
->>>>>>> 28cdb700
 
 3.  **Install dependencies:**
     -   With the virtual environment active, install all the required packages with this command:
